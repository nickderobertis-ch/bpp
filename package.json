{
  "name": "@plasmo/bpp",
  "version": "1.3.0",
  "private": true,
  "description": "Browser Plugin Publisher",
  "main": "lib/main.js",
  "scripts": {
    "build": "tsc",
    "format": "prettier --write **/*.ts",
    "format-check": "prettier --check **/*.ts",
    "lint": "eslint src/**/*.ts",
    "package": "esbuild lib/main.js --platform=node --minify --bundle --outfile=dist/index.js",
    "#package-ncc": "ncc build --license license.txt",
    "test": "jest",
    "all": "npm run build && npm run format && npm run lint && npm run package && npm test"
  },
  "repository": {
    "type": "git",
    "url": "git+https://github.com/plasmo-corp/bpp.git"
  },
  "keywords": [
    "browser-extensions",
    "chrome",
    "firefox",
    "safari",
    "actions"
  ],
  "author": "Plasmo Corp. <support@plasmo.com>",
  "license": "ISC",
  "dependencies": {
    "@actions/core": "1.6.0",
    "@plasmo-corp/bms": "0.0.1"
  },
  "devDependencies": {
    "@jest/globals": "27.5.1",
<<<<<<< HEAD
    "@trivago/prettier-plugin-sort-imports": "^3.2.0",
=======
    "@trivago/prettier-plugin-sort-imports": "3.2.0",
>>>>>>> be6e307f
    "@types/node": "17.0.18",
    "@typescript-eslint/eslint-plugin": "5.12.0",
    "@typescript-eslint/parser": "5.12.0",
    "esbuild": "0.14.23",
    "eslint": "8.9.0",
    "eslint-config-prettier": "8.4.0",
    "eslint-plugin-jest": "26.1.1",
    "eslint-plugin-prettier": "4.0.0",
    "jest": "27.5.1",
    "js-yaml": "4.1.0",
    "prettier": "2.5.1",
    "ts-jest": "27.1.3",
    "typescript": "4.5.5"
  }
}<|MERGE_RESOLUTION|>--- conflicted
+++ resolved
@@ -33,11 +33,7 @@
   },
   "devDependencies": {
     "@jest/globals": "27.5.1",
-<<<<<<< HEAD
-    "@trivago/prettier-plugin-sort-imports": "^3.2.0",
-=======
     "@trivago/prettier-plugin-sort-imports": "3.2.0",
->>>>>>> be6e307f
     "@types/node": "17.0.18",
     "@typescript-eslint/eslint-plugin": "5.12.0",
     "@typescript-eslint/parser": "5.12.0",
